--- conflicted
+++ resolved
@@ -93,13 +93,8 @@
       ? '/*'
       : this.contextService.getRequestPath();
 
-<<<<<<< HEAD
     if (httpMetric) {
-      httpMetric.labels(AppTraffic.INBOUND, method, host, path, code.toString()).observe(duration);
-=======
-    if (durationSummary) {
-      durationSummary.labels('inbound', method, host, path, code.toString(), cache).observe(duration);
->>>>>>> f0b82f3c
+      httpMetric.labels(AppTraffic.INBOUND, method, host, path, code.toString(), cache).observe(duration);
     }
 
     if (span) {
