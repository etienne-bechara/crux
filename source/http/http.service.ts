--- conflicted
+++ resolved
@@ -6,12 +6,8 @@
 import { stringify } from 'query-string';
 
 import { AppConfig } from '../app/app.config';
-<<<<<<< HEAD
 import { AppTraffic } from '../app/app.enum';
-=======
-import { AppMetric } from '../app/app.enum';
 import { CacheStatus } from '../cache/cache.enum';
->>>>>>> f0b82f3c
 import { ContextStorageKey } from '../context/context.enum';
 import { ContextStorage } from '../context/context.storage';
 import { LogService } from '../log/log.service';
@@ -383,13 +379,8 @@
 
       const httpMetric = this.metricService?.getHttpMetric();
 
-<<<<<<< HEAD
       if (httpMetric) {
-        httpMetric.labels(AppTraffic.OUTBOUND, method, host, path, strCode).observe(duration);
-=======
-      if (durationSummary) {
-        durationSummary.labels('outbound', method, host, path, strCode, CacheStatus.DISABLED).observe(duration);
->>>>>>> f0b82f3c
+        httpMetric.labels(AppTraffic.OUTBOUND, method, host, path, strCode, CacheStatus.DISABLED).observe(duration);
       }
     }
 
